--- conflicted
+++ resolved
@@ -5,99 +5,99 @@
 <!doctype html>
 <html lang="en" class="no-js">
   <head>
-    
+
       <meta charset="utf-8">
       <meta name="viewport" content="width=device-width,initial-scale=1">
       <meta http-equiv="x-ua-compatible" content="ie=edge">
-      
-      
-      
-      
+
+
+
+
         <meta name="lang:clipboard.copy" content="Copy to clipboard">
-      
+
         <meta name="lang:clipboard.copied" content="Copied to clipboard">
-      
+
         <meta name="lang:search.language" content="en">
-      
+
         <meta name="lang:search.pipeline.stopwords" content="True">
-      
+
         <meta name="lang:search.pipeline.trimmer" content="True">
-      
+
         <meta name="lang:search.result.none" content="No matching documents">
-      
+
         <meta name="lang:search.result.one" content="1 matching document">
-      
+
         <meta name="lang:search.result.other" content="# matching documents">
-      
+
         <meta name="lang:search.tokenizer" content="[\s\-]+">
-      
+
       <link rel="shortcut icon" href="../img/radtorch_icon.ico">
       <meta name="generator" content="mkdocs-1.0.4, mkdocs-material-4.4.0">
-    
-    
-      
+
+
+
         <title>Installation - RADTorch</title>
-      
-    
-    
+
+
+
       <link rel="stylesheet" href="../assets/stylesheets/application.0284f74d.css">
-      
+
         <link rel="stylesheet" href="../assets/stylesheets/application-palette.01803549.css">
-      
-      
-        
-        
+
+
+
+
         <meta name="theme-color" content="#3f51b5">
-      
-    
-    
+
+
+
       <script src="../assets/javascripts/modernizr.74668098.js"></script>
-    
-    
-      
+
+
+
         <link href="https://fonts.gstatic.com" rel="preconnect" crossorigin>
         <link rel="stylesheet" href="https://fonts.googleapis.com/css?family=Roboto:300,400,400i,700|Roboto+Mono&display=fallback">
         <style>body,input{font-family:"Roboto","Helvetica Neue",Helvetica,Arial,sans-serif}code,kbd,pre{font-family:"Roboto Mono","Courier New",Courier,monospace}</style>
-      
-    
+
+
     <link rel="stylesheet" href="../assets/fonts/material-icons.css">
-    
-    
+
+
       <link rel="stylesheet" href="../stylesheets/extra.css">
-    
-    
-      
-    
-    
+
+
+
+
+
   </head>
-  
-    
-    
+
+
+
     <body dir="ltr" data-md-color-primary="indigo" data-md-color-accent="indigo">
-  
+
     <svg class="md-svg">
       <defs>
-        
-        
+
+
       </defs>
     </svg>
     <input class="md-toggle" data-md-toggle="drawer" type="checkbox" id="__drawer" autocomplete="off">
     <input class="md-toggle" data-md-toggle="search" type="checkbox" id="__search" autocomplete="off">
     <label class="md-overlay" data-md-component="overlay" for="__drawer"></label>
-    
+
       <a href="#installation" tabindex="1" class="md-skip">
         Skip to content
       </a>
-    
-    
+
+
       <header class="md-header" data-md-component="header">
   <nav class="md-header-nav md-grid">
     <div class="md-flex">
       <div class="md-flex__cell md-flex__cell--shrink">
         <a href=".." title="RADTorch" class="md-header-nav__button md-logo">
-          
+
             <i class="md-icon">dashboard</i>
-          
+
         </a>
       </div>
       <div class="md-flex__cell md-flex__cell--shrink">
@@ -105,22 +105,22 @@
       </div>
       <div class="md-flex__cell md-flex__cell--stretch">
         <div class="md-flex__ellipsis md-header-nav__title" data-md-component="title">
-          
+
             <span class="md-header-nav__topic">
               RADTorch
             </span>
             <span class="md-header-nav__topic">
-              
+
                 Installation
-              
+
             </span>
-          
+
         </div>
       </div>
       <div class="md-flex__cell md-flex__cell--shrink">
-        
+
           <label class="md-icon md-icon--search md-header-nav__button" for="__search"></label>
-          
+
 <div class="md-search" data-md-component="search" role="dialog">
   <label class="md-search__overlay" for="__search"></label>
   <div class="md-search__inner" role="search">
@@ -143,40 +143,40 @@
     </div>
   </div>
 </div>
-        
+
       </div>
-      
+
     </div>
   </nav>
 </header>
-    
+
     <div class="md-container">
-      
-        
-      
-      
+
+
+
+
       <main class="md-main">
         <div class="md-main__inner md-grid" data-md-component="container">
-          
-            
+
+
               <div class="md-sidebar md-sidebar--primary" data-md-component="navigation">
                 <div class="md-sidebar__scrollwrap">
                   <div class="md-sidebar__inner">
                     <nav class="md-nav md-nav--primary" data-md-level="0">
   <label class="md-nav__title md-nav__title--site" for="__drawer">
     <a href=".." title="RADTorch" class="md-nav__button md-logo">
-      
+
         <i class="md-icon">dashboard</i>
-      
+
     </a>
     RADTorch
   </label>
-  
+
   <ul class="md-nav__list" data-md-scrollfix>
-    
-      
-      
-      
+
+
+
+
 
 
   <li class="md-nav__item">
@@ -185,67 +185,67 @@
     </a>
   </li>
 
-    
-      
-      
-      
-
-  
+
+
+
+
+
+
 
 
   <li class="md-nav__item md-nav__item--active">
-    
+
     <input class="md-toggle md-nav__toggle" data-md-toggle="toc" type="checkbox" id="__toc">
-    
-      
-    
-    
+
+
+
+
       <label class="md-nav__link md-nav__link--active" for="__toc">
         Installation
       </label>
-    
+
     <a href="./" title="Installation" class="md-nav__link md-nav__link--active">
       Installation
     </a>
-    
-      
+
+
 <nav class="md-nav md-nav--secondary">
-  
-  
-    
-  
-  
+
+
+
+
+
     <label class="md-nav__title" for="__toc">Table of contents</label>
     <ul class="md-nav__list" data-md-scrollfix>
-      
+
         <li class="md-nav__item">
   <a href="#requirements" title="Requirements" class="md-nav__link">
     Requirements
   </a>
-  
-</li>
-      
+
+</li>
+
         <li class="md-nav__item">
   <a href="#dependencies" title="Dependencies" class="md-nav__link">
     Dependencies
   </a>
-  
-</li>
-      
-      
-      
-      
-      
+
+</li>
+
+
+
+
+
     </ul>
-  
+
 </nav>
-    
-  </li>
-
-    
-      
-      
-      
+
+  </li>
+
+
+
+
+
 
 
   <li class="md-nav__item">
@@ -254,10 +254,10 @@
     </a>
   </li>
 
-    
-      
-      
-      
+
+
+
+
 
 
   <li class="md-nav__item">
@@ -266,10 +266,10 @@
     </a>
   </li>
 
-    
-      
-      
-      
+
+
+
+
 
 
   <li class="md-nav__item">
@@ -278,10 +278,10 @@
     </a>
   </li>
 
-    
-      
-      
-      
+
+
+
+
 
 
   <li class="md-nav__item">
@@ -290,10 +290,10 @@
     </a>
   </li>
 
-    
-      
-      
-      
+
+
+
+
 
 
   <li class="md-nav__item">
@@ -302,10 +302,10 @@
     </a>
   </li>
 
-    
-      
-      
-      
+
+
+
+
 
 
   <li class="md-nav__item">
@@ -314,10 +314,10 @@
     </a>
   </li>
 
-    
-      
-      
-      
+
+
+
+
 
 
   <li class="md-nav__item">
@@ -326,10 +326,10 @@
     </a>
   </li>
 
-    
-      
-      
-      
+
+
+
+
 
 
   <li class="md-nav__item">
@@ -338,65 +338,61 @@
     </a>
   </li>
 
-    
+
   </ul>
 </nav>
                   </div>
                 </div>
               </div>
-            
-            
+
+
               <div class="md-sidebar md-sidebar--secondary" data-md-component="toc">
                 <div class="md-sidebar__scrollwrap">
                   <div class="md-sidebar__inner">
-                    
+
 <nav class="md-nav md-nav--secondary">
-  
-  
-    
-  
-  
+
+
+
+
+
     <label class="md-nav__title" for="__toc">Table of contents</label>
     <ul class="md-nav__list" data-md-scrollfix>
-      
+
         <li class="md-nav__item">
   <a href="#requirements" title="Requirements" class="md-nav__link">
     Requirements
   </a>
-  
-</li>
-      
+
+</li>
+
         <li class="md-nav__item">
   <a href="#dependencies" title="Dependencies" class="md-nav__link">
     Dependencies
   </a>
-  
-</li>
-      
-      
-      
-      
-      
+
+</li>
+
+
+
+
+
     </ul>
-  
+
 </nav>
                   </div>
                 </div>
               </div>
-            
-          
+
+
           <div class="md-content">
             <article class="md-content__inner md-typeset">
-              
-                
-                
+
+
+
                 <h1 id="installation">Installation</h1>
 <p>RADTorch tool kit and its dependencies can be installed using the following terminal commands:</p>
-<<<<<<< HEAD
 <div class="highlight"><pre><span></span>pip3 install https://repo.radtorch.com/archive/v0.1.1.zip
-=======
-<div class="highlight"><pre><span></span>pip3 install https://repo.radtorch.com/archive/v0.1.0.zip
->>>>>>> c56635c9
 </pre></div>
 
 <p>To uninstall simply use:</p>
@@ -442,26 +438,26 @@
 <p>pathlib</p>
 </li>
 </ul>
-                
-                  
-                
-              
-              
-                
-
-
-              
+
+
+
+
+
+
+
+
+
             </article>
           </div>
         </div>
       </main>
-      
-        
+
+
 <footer class="md-footer">
-  
+
     <div class="md-footer-nav">
       <nav class="md-footer-nav__inner md-grid">
-        
+
           <a href=".." title="Home" class="md-flex md-footer-nav__link md-footer-nav__link--prev" rel="prev">
             <div class="md-flex__cell md-flex__cell--shrink">
               <i class="md-icon md-icon--arrow-back md-footer-nav__button"></i>
@@ -475,8 +471,8 @@
               </span>
             </div>
           </a>
-        
-        
+
+
           <a href="../pipeline/" title="Pipeline Module" class="md-flex md-footer-nav__link md-footer-nav__link--next" rel="next">
             <div class="md-flex__cell md-flex__cell--stretch md-footer-nav__title">
               <span class="md-flex__ellipsis">
@@ -490,31 +486,31 @@
               <i class="md-icon md-icon--arrow-forward md-footer-nav__button"></i>
             </div>
           </a>
-        
+
       </nav>
     </div>
-  
+
   <div class="md-footer-meta md-typeset">
     <div class="md-footer-meta__inner md-grid">
       <div class="md-footer-copyright">
-        
+
         powered by
         <a href="https://www.mkdocs.org">MkDocs</a>
         and
         <a href="https://squidfunk.github.io/mkdocs-material/">
           Material for MkDocs</a>
       </div>
-      
+
     </div>
   </div>
 </footer>
-      
+
     </div>
-    
+
       <script src="../assets/javascripts/application.245445c6.js"></script>
-      
+
       <script>app.initialize({version:"1.0.4",url:{base:".."}})</script>
-      
-    
+
+
   </body>
 </html>